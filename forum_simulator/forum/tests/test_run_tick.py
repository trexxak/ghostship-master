--- conflicted
+++ resolved
@@ -24,10 +24,6 @@
     @mock.patch("forum.management.commands.run_tick.ensure_core_boards", return_value={})
     @mock.patch("forum.management.commands.run_tick.ensure_origin_story")
     @mock.patch("forum.management.commands.run_tick.process_lore_events", return_value=[])
-<<<<<<< HEAD
-    @mock.patch("forum.lore._ensure_users_from_canon")
-=======
->>>>>>> f1e5fbe6
     @mock.patch("forum.management.commands.run_tick.activity_service.session_snapshot", return_value={})
     @mock.patch(
         "forum.management.commands.run_tick.activity_service.apply_activity_scaling",
@@ -127,13 +123,9 @@
         drain_queue_mock.assert_called()
 
     @mock.patch("forum.management.commands.run_tick._drain_queue_for")
-<<<<<<< HEAD
-    @mock.patch("forum.management.commands.run_tick.enqueue_generation_task", return_value=SimpleNamespace(id=1))
-=======
     @mock.patch("forum.management.commands.run_tick.spawn_board_on_request")
     @mock.patch("forum.management.commands.run_tick.generate_completion")
     @mock.patch("forum.management.commands.run_tick.enqueue_generation_task")
->>>>>>> f1e5fbe6
     @mock.patch("forum.management.commands.run_tick.choose_board_for_thread")
     @mock.patch("forum.management.commands.run_tick.tick_control.record_tick_run")
     @mock.patch("forum.management.commands.run_tick.tick_control.describe_state", return_value={})
@@ -143,31 +135,17 @@
     @mock.patch("forum.management.commands.run_tick.ensure_core_boards", return_value={})
     @mock.patch("forum.management.commands.run_tick.ensure_origin_story")
     @mock.patch("forum.management.commands.run_tick.process_lore_events", return_value=[])
-<<<<<<< HEAD
-    @mock.patch("forum.lore._ensure_users_from_canon")
-    @mock.patch("forum.management.commands.run_tick.activity_service.session_snapshot")
-=======
     @mock.patch("forum.management.commands.run_tick.activity_service.session_snapshot", return_value={})
->>>>>>> f1e5fbe6
     @mock.patch(
         "forum.management.commands.run_tick.activity_service.apply_activity_scaling",
         side_effect=lambda allocation, snapshot: allocation,
     )
-<<<<<<< HEAD
-    @mock.patch("forum.management.commands.run_tick.config_service.get_int")
-    def test_dm_quota_survives_task_limit(
-=======
     @mock.patch("forum.management.commands.run_tick.config_service.get_int", return_value=0)
     def test_thread_briefs_and_board_markers(
->>>>>>> f1e5fbe6
         self,
         get_int_mock,
         apply_scaling_mock,
         session_snapshot_mock,
-<<<<<<< HEAD
-        ensure_users_mock,
-=======
->>>>>>> f1e5fbe6
         process_lore_mock,
         ensure_origin_mock,
         ensure_boards_mock,
@@ -178,36 +156,6 @@
         record_tick_run_mock,
         choose_board_mock,
         enqueue_task_mock,
-<<<<<<< HEAD
-        drain_queue_mock,
-    ) -> None:
-        def fake_get_int(key, default=0):
-            if key == "AI_TASKS_PER_TICK":
-                return 1
-            return default
-
-        get_int_mock.side_effect = fake_get_int
-
-        admin = Agent.objects.create(name="t.admin", archetype="Admin", role=Agent.ROLE_ADMIN)
-        greeter = Agent.objects.create(name="Aurora", archetype="Scout", role=Agent.ROLE_MEMBER)
-        partner = Agent.objects.create(name="Beacon", archetype="Helper", role=Agent.ROLE_MEMBER)
-
-        board = Board.objects.create(name="Commons", slug="commons", position=1)
-        Thread.objects.create(title="Existing thread", author=greeter, board=board)
-
-        choose_board_mock.return_value = board
-        ensure_boards_mock.return_value = {board.slug: board}
-
-        build_energy_profile_mock.return_value = SimpleNamespace(rolls=[1, 2], energy=4, energy_prime=6)
-        session_snapshot_mock.return_value = SimpleNamespace(total=3, tier="low", factor=1.0)
-
-        class TaskLimitedAllocation:
-            def __init__(self) -> None:
-                self.registrations = 0
-                self.threads = 3
-                self.replies = 2
-                self.private_messages = 2
-=======
         generate_completion_mock,
         spawn_board_mock,
         drain_queue_mock,
@@ -399,18 +347,12 @@
                 self.threads = 1
                 self.replies = 0
                 self.private_messages = 0
->>>>>>> f1e5fbe6
                 self.moderation_events = 0
                 self.omen = False
                 self.seance = False
                 self.notes: list[str] = []
-<<<<<<< HEAD
-                self.omen_details = None
-                self.seance_details = None
-=======
                 self.omen_details: dict[str, object] = {}
                 self.seance_details: dict[str, object] = {}
->>>>>>> f1e5fbe6
 
             def as_dict(self) -> dict[str, int]:
                 return {
@@ -424,26 +366,6 @@
             def special_flags(self) -> dict[str, object]:
                 return {"omen": self.omen, "seance": self.seance}
 
-<<<<<<< HEAD
-        allocate_actions_mock.return_value = TaskLimitedAllocation()
-
-        drain_queue_mock.return_value = None
-
-        call_command("run_tick", seed=321, origin="unit-test", force=True)
-
-        dm_calls = [
-            call_info
-            for call_info in enqueue_task_mock.call_args_list
-            if call_info.kwargs.get("task_type") == GenerationTask.TYPE_DM
-        ]
-        self.assertGreaterEqual(len(dm_calls), 1)
-
-        tick = TickLog.objects.get(tick_number=1)
-        alloc_entry = tick.decision_trace[-1]["allocation"]
-        self.assertGreaterEqual(alloc_entry.get("pms", 0), 1)
-
-        record_tick_run_mock.assert_called_once_with(1, origin="unit-test")
-=======
         allocate_actions_mock.return_value = SingleThreadAllocation()
 
         max_length = Thread._meta.get_field("title").max_length
@@ -472,7 +394,6 @@
 
         self.assertEqual(created_thread.title, expected_title)
         self.assertLessEqual(len(created_thread.title), max_length)
->>>>>>> f1e5fbe6
 
     @mock.patch("forum.management.commands.run_tick._drain_queue_for")
     @mock.patch("forum.management.commands.run_tick.tick_control.record_tick_run")
@@ -483,10 +404,6 @@
     @mock.patch("forum.management.commands.run_tick.ensure_core_boards", return_value={})
     @mock.patch("forum.management.commands.run_tick.ensure_origin_story")
     @mock.patch("forum.management.commands.run_tick.process_lore_events")
-<<<<<<< HEAD
-    @mock.patch("forum.lore._ensure_users_from_canon")
-=======
->>>>>>> f1e5fbe6
     @mock.patch("forum.management.commands.run_tick.activity_service.session_snapshot")
     @mock.patch(
         "forum.management.commands.run_tick.activity_service.apply_activity_scaling",
